;;; ejira.el --- org-mode interface to JIRA

;; Copyright (C) 2017 - 2019 Henrik Nyman

;; This file is NOT part of GNU Emacs.

;; This file is free software; you can redistribute it and/or modify
;; it under the terms of the GNU General Public License as published by
;; the Free Software Foundation; either version 3, or (at your option)
;; any later version.

;; This file is distributed in the hope that it will be useful,
;; but WITHOUT ANY WARRANTY; without even the implied warranty of
;; MERCHANTABILITY or FITNESS FOR A PARTICULAR PURPOSE.  See the
;; GNU General Public License for more details.

;; You should have received a copy of the GNU General Public License
;; along with GNU Emacs. If not, see <http://www.gnu.org/licenses/>.

;;; Commentary:

;; TODO:
;; - Sprint handling
;; - Attachments

;;; Code:

(require 'org)
(require 'dash-functional)
(require 'ejira-core)



(defvar ejira-push-deadline-changes t
  "Sync deadlines to server when updated with `ejira-set-deadline'.")

(defvar ejira-update-jql-resolved-fn #'ejira-jql-all-resolved-project-tickets
  "Generates JQL used in `ejira-update-project' to find server-resolved items.
Must take a project-id as a string, a list of keys, and return JQL as a string."
  )

(defvar ejira-update-jql-unresolved-fn
  #'ejira-jql-all-unresolved-project-tickets
  "Generates JQL used in `ejira-update-project' to find unresolved items.
Must take a project-id as a string and return JQL as a string.")

(defun ejira-add-comment (to-clocked)
  "Capture new comment to issue under point.
With prefix-argument TO-CLOCKED add comment to currently clocked issue."
  (interactive "P")
  (ejira--capture-comment (if to-clocked
                              (ejira--get-clocked-issue)
                            (ejira-issue-id-under-point))))

(defun ejira-delete-comment ()
  "Delete comment under point."
  (interactive)
  (let* ((item (ejira-get-id-under-point "ejira-comment"))
         (id (nth 1 item)))
    (when (y-or-n-p (format "Delete comment %s? " (cdr id)))
      (ejira--delete-comment (car id) (cdr id)))))

(defun ejira-jql-all-resolved-project-tickets (project-id keys)
  "Builds JQL for server-resolved project tickets in PROJECT-ID from local KEYS.
This is the function used in `ejira-update-project'. Override with
`ejira-update-jql-resolved-fn'."
  (format "project = '%s' and key in (%s) and resolution = done"
          project-id (s-join ", " keys)))

(defun ejira-jql-all-unresolved-project-tickets (project-id)
  "Builds JQL to find unresolved project tickets assigned to PROJECT-ID.
This is the default function used in `ejira-update-project'. Override with
`ejira-update-jql-unresolved-fn'."
  (format "project = '%s' and resolution = unresolved" project-id))

(defun ejira-jql-my-unresolved-project-tickets (project-id)
  "Builds JQL to find your unresolved project tickets assigned to PROJECT-ID.
This is a convenience function used in `ejira-update-project'. Override with
`ejira-update-jql-unresolved-fn'."
  (format "project = '%s' and \
resolution = unresolved and \
(assignee = currentUser() or reporter = currentUser())" project-id))

(defun ejira-pull-item-under-point ()
  "Update the issue, project or comment under point."
  (interactive)
  (let* ((item (ejira-get-id-under-point))
         (id (nth 1 item))
         (type (nth 0 item)))
    (cond ((equal type "ejira-comment")
           (ejira--update-comment
            (car id) (ejira--parse-comment (jiralib2-get-comment (car id) (cdr id)))))
          ((equal type "ejira-project")
           (ejira--update-project id))
          (t
           (ejira--update-task id)))))

(defun ejira-push-item-under-point ()
  "Upload content of issue, project or comment under point to server.
For a project, this includes the summary, for a task the summary and
description, and for the comment the body."
  (interactive)
  (let* ((item (ejira-get-id-under-point))
         (id (nth 1 item))
         (type (nth 0 item)))
    (cond ((equal type "ejira-comment")
           (jiralib2-edit-comment
            (car id) (cdr id)
            (ejira-parser-org-to-jira
             (ejira--get-heading-body
              (nth 2 item)))))
          ((equal type "ejira-project")
           (message "TODO"))
          (t
           (jiralib2-update-summary-description
            id
            (ejira--with-point-on id
              (ejira--strip-properties (org-get-heading t t t t)))
            (ejira-parser-org-to-jira
             (ejira--get-heading-body
              (ejira--find-task-subheading id ejira-description-heading-name))))))))

(defun ejira-create-item-under-point ()
  "Create issue based on complete ejira-issue sans ID."
  (interactive)
  (let* ((item (ejira-get-id-under-point))
         (assignee "Unassigned")
         (summary (ejira--with-point-on (nth 1 item) (ejira--strip-properties (org-get-heading t t t t))))
         (properties (save-excursion
                       (goto-char (nth 2 item))
                       (org-entry-properties)))
         (issuetype (cdr (assoc "ISSUETYPE" properties)))
         (type (cdr (assoc "TYPE" properties)))
         (project (cdr (assoc "CATEGORY" properties)))
         (description (ejira-parser-org-to-jira
                       (ejira--get-heading-body
                        (ejira--find-task-subheading (nth 1 item) ejira-description-heading-name))))
         (response (cond ((string= type "ejira-epic")
                          (jiralib2-create-issue
                           project
                           issuetype
                           summary
                           description
                           `(assignee . ,assignee)
                           `(customfield_10011 . ,summary))) ; Epic Name
                         (t
                          (jiralib2-create-issue
                           project
                           issuetype
                           summary
                           description
                           `(assignee . ,assignee))))))
    (org-entry-put nil "ID" (cdr (assoc 'key response)))
    (org-entry-put nil "URL" (cdr (assoc 'self response)))))



(defun ejira--heading-to-item (heading project-id type exclude-subheadings &rest args)
  "Create an item from HEADING of TYPE into PROJECT-ID with parameters ARGS."
  (let* ((summary (ejira--strip-properties (org-get-heading t t t t)))
         (description (ejira-parser-org-to-jira (ejira--get-heading-body heading exclude-subheadings)))
         (item (ejira--parse-item
                (apply #'jiralib2-create-issue project-id
                       type summary description args))))

    (ejira--update-task (ejira-task-key item))
    (ejira-task-key item)))

(defun ejira-heading-to-task (focus)
  "Make the current org-heading into a JIRA task.
With prefix argument FOCUS, focus the issue after creating."
  (interactive "P")
  (let* ((heading (save-excursion
                    (if (outline-on-heading-p t)
                        (beginning-of-line)
                      (outline-back-to-heading))
                    (point-marker)))
         (project-id (ejira--select-project))
         (key (when project-id (ejira--heading-to-item heading project-id "Task" nil))))

    (when (and key focus)
      (ejira-focus-on-issue key))))

(defun ejira-heading-to-story-with-subtasks (focus)
  "Make the current org-heading into a JIRA story.
Subheadings will be treated as sub-tasks.
With prefix argument FOCUS, focus the issue after creating."
  (interactive "P")
  (outline-back-to-heading)
  (let* ((level (outline-level))
         (project-id (ejira--select-project))
         (story (ejira--heading-to-item (point-marker) project-id ejira-story-type-name t)))
    (outline-next-heading)
    (when (< level (outline-level))
      (condition-case nil
          (while
              (progn
                (ejira--heading-to-item (point-marker)
                                        project-id
                                        ejira-subtask-type-name
                                        nil
                                        `(parent . ((key . ,story))))
                (outline-forward-same-level 1)
                t))
        (error (message "Done."))))

    (when (and story focus)
      (ejira-focus-on-issue story))))


(defun ejira-heading-to-subtask (focus)
  "Make the current org-heading into a JIRA subtask.
With prefix argument FOCUS, focus the issue after creating."
  (interactive "P")
  (let* ((heading (save-excursion
                    (if (outline-on-heading-p t)
                        (beginning-of-line)
                      (outline-back-to-heading))
                    (point-marker)))
         (story (ejira--select-story))
         (project-id (ejira--get-project story))
         (key (when project-id (ejira--heading-to-item heading project-id
                                                       ejira-subtask-type-name
                                                       nil
<<<<<<< HEAD
                                                       (parent . ((key . ,story)))))))
=======
                                                       `(parent . ((key . ,story)))))))
>>>>>>> 88ab81e1
    (when (and key focus)
      (ejira-focus-on-issue key))))

(defun ejira-update-project (id &optional shallow)
  "Update all issues in project ID.
If DEEP set to t, update each issue with separate API call which pulls also
comments. With SHALLOW, only update todo status and assignee."
  (ejira--update-project id)

  ;; First, update all items that are marked as unresolved.
  ;;
  ;; Handles cases:
  ;; *local*    | *remote*
  ;; ===========+===========
  ;;            | unresolved
  ;; unresolved | unresolved
  ;; resolved   | unresolved
  ;;
  (mapc (lambda (i) (if shallow
                        (ejira--update-task-light
                         (ejira--alist-get i 'key)
                         (ejira--alist-get i 'fields 'status 'name)
                         (ejira--alist-get i 'fields 'assignee 'displayName))
                      (ejira--update-task (ejira--parse-item i))))
        (apply #'jiralib2-jql-search
               (funcall ejira-update-jql-unresolved-fn id)
               (ejira--get-fields-to-sync shallow)))

  ;; Then, sync any items that are still marked as unresolved in our local sync,
  ;; but are already resolved at the server. This should ensure that there are
  ;; no hanging todo items in our local sync.
  ;;
  ;; Handles cases:
  ;; *local*    | *remote*
  ;; ===========+===========
  ;; unresolved | resolved
  ;;
  (let ((keys (mapcar #'car (ejira--get-headings-in-file
                             (ejira--project-file-name id)
                             '(:todo "todo")))))
    (when keys
      (mapc (lambda (i) (if shallow
                            (ejira--update-task-light
                             (ejira--alist-get i 'key)
                             (ejira--alist-get i 'fields 'status 'name)
                             (ejira--alist-get i 'fields 'assignee 'displayName))
                          (ejira--update-task (ejira--parse-item i))))
            (apply #'jiralib2-jql-search
               (funcall ejira-update-jql-resolved-fn id keys)
                   (ejira--get-fields-to-sync shallow)))))

  ;; TODO: Handle issue being deleted from server:
  ;; *local*    | *remote*
  ;; ===========+===========
  ;; unresolved |
  ;; resolved   |
  )

;;;###autoload
(defun ejira-update-my-projects (&optional shallow)
  "Synchronize data on projects listed in `ejira-projects'.
With prefix argument SHALLOW, update only the todo state and assignee."
  (interactive "P")
  (mapc (-rpartial #'ejira-update-project shallow) ejira-projects)
  (message "ejira: operation finished"))

;;;###autoload
(defun ejira-set-deadline (arg &optional time)
  "Wrapper around `org-deadline' which pushes the changed deadline to server.
ARG and TIME get passed on to `org-deadline'."
  (interactive "P")
  (ejira--with-point-on (ejira-issue-id-under-point)
    (org-deadline arg time)
    (when ejira-push-deadline-changes
      (let ((deadline (org-get-deadline-time (point-marker))))
        (jiralib2-update-issue (ejira-issue-id-under-point)
                               `(duedate . ,(when deadline
                                              (format-time-string "%Y-%m-%d"
                                                                  deadline))))))))

;;;###autoload
(defun ejira-set-priority ()
  "Set priority of the issue under point."
  (interactive)
  (ejira--with-point-on (ejira-issue-id-under-point)
    (let ((p (completing-read "Priority: "
                              (mapcar #'car ejira-priorities-alist))))
      (jiralib2-update-issue (ejira-issue-id-under-point)
                             `(priority . ((name . ,p))))
      (org-priority (alist-get p ejira-priorities-alist nil nil #'equal)))))

;;;###autoload
(defun ejira-assign-issue (&optional to-me)
  "Set the assignee of the issue under point.
With prefix-argument TO-ME assign to me."
  (interactive "P")
  (ejira--assign-issue (ejira-issue-id-under-point) to-me))

;;;###autoload
(defun ejira-progress-issue ()
  "Progress the issue under point with a selected action."
  (interactive)
  (ejira--progress-item (ejira-issue-id-under-point)))

;;;###autoload
(defun ejira-if-plan-issue ()
  (interactive)
  (let* ((item (ejira-get-id-under-point))
         (startdate (read-string "Startdatum: " (org-read-date nil nil "++mon")))
         (properties (save-excursion
                       (goto-char (nth 2 item))
                       (org-entry-properties)))
         (effort (read-string "Effort: "(or (cdr (assoc "EFFORT" properties)) "0h"))))
    (jiralib2-if-plan-issue (nth 1 item) startdate effort)
    (ejira--update-task (nth 1 item))))

(defun ejira-if-unplan-issue ()
  (interactive)
  (let ((item (ejira-get-id-under-point)))
    (jiralib2-if-unplan-issue (nth 1 item))
    (ejira--update-task (nth 1 item))))

;;;###autoload
(defun ejira-set-issuetype ()
  "Select a new issuetype for the issue under point."
  (interactive)
  (let* ((id (ejira-get-id-under-point nil t))
         (ejira-type (nth 0 id))
         (key (if (equal ejira-type "ejira-comment")
                  (user-error "Cannot set type of comment")
                (nth 1 id)))
         (type (ejira--select-issuetype)))
    (jiralib2-set-issue-type key  type)
    (ejira--update-task key)))

;;;###autoload
(defun ejira-set-epic ()
  "Select a new epic for issue under point."
  (interactive)
  (ejira--set-epic (ejira-issue-id-under-point)
                   (ejira--select-id-or-nil
                    "Select epic: "
                    (ejira--get-headings-in-agenda-files :type "ejira-epic"))))

;;;###autoload
(defun ejira-focus-on-issue (key)
  "Open an indirect buffer narrowed to issue KEY."
  (interactive)
  (let* ((m (or (ejira--find-heading key)
                (error (concat "no issue: " key))))
         (m-buffer (marker-buffer m))
         (buffer-name (concat "*" key "*"))
         (b (or (get-buffer buffer-name)
                (make-indirect-buffer m-buffer (concat "*" key "*") t))))
    (switch-to-buffer b)
    (widen)
    (outline-show-all)
    (goto-char m)
    (org-narrow-to-subtree)
    (outline-show-subtree)
    (ejira-mode 1)))

;;;###autoload
(defun ejira-focus-on-clocked-issue ()
  "Goto current or last clocked item, and narrow to it, and expand it."
  (interactive)
  (ejira-focus-on-issue (ejira--get-clocked-issue)))


(defun ejira-close-buffer ()
  "Close the current buffer viewing issue details."
  (interactive)
  (kill-buffer (current-buffer))

  ;; Because we are using indirect buffers, killing current buffer will not go
  ;; back to the previous buffer, but instead to the corresponding direct
  ;; buffer. Switching to previous buffer here does the trick.
  ;; (switch-to-prev-buffer)
  )

(defun ejira-insert-link-to-clocked-issue ()
  "Insert link to currently clocked issue into buffer."
  (interactive)
  (insert (format "%s/browse/%s" jiralib2-url (ejira--get-clocked-issue))))

;;;###autoload
(defun ejira-focus-item-under-point ()
  "And narrow to item under point, and expand it."
  (interactive)
  (ejira-focus-on-issue (ejira-issue-id-under-point)))

;;;###autoload
(defun ejira-focus-up-level ()
  "Try to focus the parent item of the item under point."
  (interactive)
  (ejira-focus-on-issue
   (ejira--with-point-on (ejira-issue-id-under-point)
     (org-up-element)
     (ejira-issue-id-under-point))))

;;;###autoload
(defvar ejira-entry-mode-map
  (let ((ejira-map (make-sparse-keymap)))
    (define-key ejira-map (kbd "C-c ka") 'ejira-add-comment)
    (define-key ejira-map (kbd "C-c kd") 'ejira-delete-comment)
    (define-key ejira-map (kbd "C-c iu") 'ejira-pull-item-under-point)
    (define-key ejira-map (kbd "C-c is") 'ejira-push-item-under-point)
    (define-key ejira-map (kbd "C-c ic") 'ejira-create-item-under-point)
    (define-key ejira-map (kbd "C-c pu") 'ejira-update-my-projects)
    (define-key ejira-map (kbd "C-c ds") 'ejira-set-deadline)
    (define-key ejira-map (kbd "C-c ps") 'ejira-set-priority)
    (define-key ejira-map (kbd "C-c ia") 'ejira-assign-issue)
    (define-key ejira-map (kbd "C-c it") 'ejira-progress-issue)
    (define-key ejira-map (kbd "C-c ip") 'ejira-if-plan-issue)
    (define-key ejira-map (kbd "C-c iu") 'ejira-if-unplan-issue)
    (define-key ejira-map (kbd "C-c ii") 'ejira-set-issuetype)
    (define-key ejira-map (kbd "C-c es") 'ejira-set-epic)
    (define-key ejira-map (kbd "C-c if") 'ejira-focus-on-issue)
    (define-key ejira-map (kbd "C-c hs") 'ejira-heading-to-subtask)
    (define-key ejira-map (kbd "C-c ht") 'ejira-heading-to-task)
    ejira-map))

;;;###autoload
(define-minor-mode ejira-mode
  "Ejira Mode"
  "Minor mode for managing JIRA ticket in a narrowed org buffer."
  :init-value nil
  :global nil
  :keymap ejira-entry-mode-map)

(defun ejira--get-first-id-matching-jql (jql)
  "Helper function for `ejira-guess-epic-sprint-fields'.
Return the first item matching JQL."
  (nth 0
       (alist-get 'issues
                  (jiralib2-session-call "/rest/api/2/search"
                                         :type "POST"
                                         :data (json-encode
                                                `((jql . ,jql)
                                                  (startAt . 0)
                                                  (maxResults . 1)
                                                  (fields . ("key"))))))))

(defun ejira-refile (key)
  "Refile heading under point under item KEY."
  (let ((target (or (ejira--find-heading key) (error "Item not found"))))
    (org-refile nil nil
                `(nil ,(buffer-file-name (marker-buffer target)) nil
                      ,(marker-position target)))))

(defun ejira-guess-epic-sprint-fields ()
  "Try to guess the custom field names for epic and sprint."
  (interactive)
  (message "Attempting to auto-configure Ejira custom fields...")
  (let* ((epic-key (alist-get 'key (ejira--get-first-id-matching-jql
                                    (format "type = %s" ejira-epic-type-name))))
         (issue-key (alist-get 'key (ejira--get-first-id-matching-jql
                                     (format "type != %s" ejira-epic-type-name))))
         (epic-meta (jiralib2-session-call
                     (format "/rest/api/2/issue/%s/editmeta" epic-key)))
         (issue-meta (jiralib2-session-call
                      (format "/rest/api/2/issue/%s/editmeta" epic-key)))

         (epic-field (caar (-filter (lambda (field)
                                      (equal (alist-get 'name field) "Epic Link"))
                                    (alist-get 'fields epic-meta))))
         (sprint-field (caar (-filter (lambda (field)
                                        (equal (alist-get 'name field) "Sprint"))
                                      (alist-get 'fields issue-meta))))
         (epic-summary-field (caar (-filter (lambda (field)
                                              (equal (alist-get 'name field) "Epic Name"))
                                            (alist-get 'fields epic-meta)))))
    (setq ejira-epic-field epic-field
          ejira-epic-summary-field epic-summary-field
          ejira-sprint-field sprint-field)
    (message "Successfully configured custom fields")))

(provide 'ejira)
;;; ejira.el ends here<|MERGE_RESOLUTION|>--- conflicted
+++ resolved
@@ -223,11 +223,7 @@
          (key (when project-id (ejira--heading-to-item heading project-id
                                                        ejira-subtask-type-name
                                                        nil
-<<<<<<< HEAD
-                                                       (parent . ((key . ,story)))))))
-=======
                                                        `(parent . ((key . ,story)))))))
->>>>>>> 88ab81e1
     (when (and key focus)
       (ejira-focus-on-issue key))))
 
